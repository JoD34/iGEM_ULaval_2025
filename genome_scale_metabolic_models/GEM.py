import os
import cobra    # Pour l'analyse du métabolisme
from cobra.flux_analysis import pfba
<<<<<<< HEAD
=======

>>>>>>> 7dfe1f1d
import pandas as pd
import numpy as np  # Pour les calculs scientifiques
import warnings
from pathlib import Path
from itertools import product
from multiprocessing import Pool
from fetch_gems import fetch_models_based_on_org
from threadpoolctl import threadpool_limits

warnings.filterwarnings("ignore", category=UserWarning)

# -- Configuration des constantes et paramètres --
PH_LEVELS = [(-20, "extrême acide"), (-10, "acide pH~5"), (-1, "neutre pH~7"),
             (0, "basique pH~9"), (5, "très basique")]
CARBON_SOURCES = {
    "glucose": "EX_glc__D_e",
    "acetate": "EX_ac_e",
    "glycerol": "EX_glyc_e",
    "succinate": "EX_succ_e",
    "ethanol": "EX_etoh_e",
}
ION_BUFFERS = {
    "HCO3": ("EX_hco3_e", np.linspace(-20, 0, 9)),
    "Pi":   ("EX_pi_e",   np.linspace(-20, 0, 9)),
    "NH4":  ("EX_nh4_e",  np.linspace(-20, 0, 9)),
    "CO2":  ("EX_co2_e",  np.linspace(-5, 0, 11)),
    "Fe":   ("EX_fe2_e",  np.linspace(-1000, -1, 10)),
}
TEMP_LEVELS = [(0.7, "faible (~30 °C)"), (0.9, "légère (~34 °C)"),
               (1.0, "standard (~37 °C)"), (1.1, "modérée (~40 °C)"),
               (1.3, "élevée (~45 °C)")]
TEMP_SENSITIVE = ["ACONTa", "ACONTb", "ICDHyr", "SUCDi"]
GROWTH_FRACS = [0.0, 0.05, 0.1, 0.2]
KOS = [None, "ICDHyr"]
CSV_OUTPUT = Path('citrate_growth_siderophore_scan.csv')

# -- Fonctions utilitaires --
def flatten_ion_buffers(buffers: dict) -> list:
    """
    Aplatie la structure ION_BUFFERS en une liste de tuples (ion, rxn_id, buf_lb).

    Args:
        buffers (dict): map ion -> (rxn_id, liste de bornes)
    Returns:
        list of tuples: [(ion, reaction_id, buffer_lower_bound), ...]
    """
    return [
        (ion, rxn_id, buf_lb)
        for ion, (rxn_id, buf_list) in buffers.items()
        for buf_lb in buf_list
    ]


def generate_param_grid(models: dict, carb_sources: dict, ph_levels: list,
                        ion_params: list, temp_levels: list,
                        growth_fracs: list, kos: list):
    """
    Génère un itérateur cartésien de toutes les combinaisons de paramètres.

    Args:
        models (dict): map model_name -> Path du modèle JSON
        carb_sources (dict): map nom_source -> id de réaction
        ph_levels (list): liste de tuples (pH_lb, étiquette)
 ion_params (list): liste de tuples (ion, reaction_id, buffer_lb)
        temp_levels (list): liste de tuples (facteur_temp, étiquette)
        growth_fracs (list): fractions de croissance minimale
        kos (list): knock-outs possibles ou None
    Returns:
        Iterator: itertools.product générant un tuple complet par combinaison
    """
    return product(
        models.items(),
        carb_sources.items(),
        ph_levels,
        ion_params,
        temp_levels,
        growth_fracs,
        kos
    )


def configure_model(m, c_exch, ph_lb, rxn_id, buf_lb,
                    temp_fact, ko, bio_rxn, WT, frac):
    """
    Applique les contraintes expérimentales sur le modèle COBRApy cloné.

    Args:
        m: modèle COBRApy (contexte `with base as m`)
        c_exch (str): id de la réaction de carbone à activer
        ph_lb (float): borne inférieure pour la réaction EX_h_e
        rxn_id (str): id de la réaction tampon ionique
        buf_lb (float): borne inférieure pour la réaction tampon
        temp_fact (float): facteur multiplicatif appliqué aux réactions sensibles
        ko (str|None): id de réaction à KO, ou None
        bio_rxn (str): id de la réaction de biomass
        WT (float): flux de biomass en condition WT
    """
    # Désactive toutes les sources de carbone
    for exch in CARBON_SOURCES.values():
        if exch in m.reactions:
            m.reactions.get_by_id(exch).lower_bound = 0.0
    # Active la source sélectionnée
    if c_exch in m.reactions:
        m.reactions.get_by_id(c_exch).lower_bound = -10.0
    # pH
    if "EX_h_e" in m.reactions:
        m.reactions.EX_h_e.lower_bound = ph_lb
    # tampon ionique
    if rxn_id in m.reactions:
        m.reactions.get_by_id(rxn_id).lower_bound = buf_lb
    # température
    for rid in TEMP_SENSITIVE:
        if rid in m.reactions:
            rx = m.reactions.get_by_id(rid)
            ub0 = rx.upper_bound if abs(rx.upper_bound) < 1e5 else 1000
            rx.upper_bound = ub0 * temp_fact
    # knock-out
    if ko and ko in m.reactions:
        m.reactions.get_by_id(ko).knock_out()
 # croissance minimale (si besoin)
    if WT and bio_rxn:
        cons = m.solver.interface.Constraint(
            m.reactions.get_by_id(bio_rxn).flux_expression,
            lb=0, ub=1e6, name="min_growth"
        )
        m.add_cons_vars(cons)

<<<<<<< HEAD
def optimize_growth(m, bio_rxn) -> float:
    """
    Optimise la croissance maximale (biomass objective).
    """
    m.objective = bio_rxn
    sol = m.optimize()
    if sol.status != "optimal":
        return None
    return sol.objective_value
=======

def optimize_citrate(m, bio_rxn) -> tuple:
    m.objective = "EX_cit_e"
    if "EX_cit_e" not in m.reactions:
        return None
    sol = m.optimize()
    if sol.status != "optimal":
        return None
    pfba_fluxes = pfba(m)
    return sol.fluxes["EX_cit_e"], pfba_fluxes["EX_cit_e"], sol.fluxes[bio_rxn]

>>>>>>> 7dfe1f1d

def optimize_citrate(m, bio_rxn) -> tuple:
    """
    Optimise l'export de citrate et renvoie ses flux.

    Args:
        m: modèle COBRApy
        bio_rxn: id de la réaction de biomass
    Returns:
        (flux_FBA, flux_pFBA, flux_biomass_durant_export) ou None
    """
    m.objective = "EX_cit_e"
    sol = m.optimize()
    if sol.status != "optimal":
        return None
    pfba_fluxes = pfba(m)
    return sol.fluxes["EX_cit_e"], pfba_fluxes["EX_cit_e"], sol.fluxes[bio_rxn]


def optimize_siderophore(m) -> tuple:
    """
    Optimise l'export du sidérophore et renvoie ses flux.

    Args:
        m: modèle COBRApy
    Returns:
        (flux_FBA, flux_pFBA) ou (nan, nan) si la réaction n'existe pas ou que l'optimisation échoue
    """
    sider_id = "EX_feenter_e"
    if sider_id not in m.reactions:
<<<<<<< HEAD
        return np.nan, np.nan

    m.objective = sider_id
    sol = m.optimize()
    if sol.status != "optimal":
        return np.nan, np.nan

    pfba_fluxes = pfba(m)
    return sol.fluxes[sider_id], pfba_fluxes[sider_id]
=======
        return np.nan, np.nan  # pas présente dans ce modèle

    m.objective = sider_id
    sol = m.optimize()
    if sol.status == "optimal":
        pfba_fluxes = pfba(m)
        return sol.fluxes[sider_id], pfba_fluxes[sider_id]
    return np.nan, np.nan
>>>>>>> 7dfe1f1d


def run_simulation_wrapper(params):
    """
    Chaque worker du pool limite les threads internes à 1 pour éviter la
    sur-concurrence CPU quand on utilise le multiprocessing et les biblio multi-threadées

    Args:
        params: le paramètre
    """
    # Chaque worker n'utilise qu'un thread pour BLAS/OpenMP internes
    with threadpool_limits(limits=1):
        return run_simulation(params)


def run_simulation(params) -> dict:
    """
    Exécute une simulation complète pour un jeu de paramètres.

    Args:
        params: tuple fourni par generate_param_grid
    Returns:
        dict des résultats ou None si échec d'une étape
    """
    (model_name, path), (c_name, c_exch), (ph_lb, ph_lbl), \
        (ion, rxn_id, buf_lb), (temp_fact, temp_lbl), frac, ko = params

    base = cobra.io.load_json_model(path) # Charge le modèle GEM à partir de json
    bio_rxn = next(r.id for r in base.reactions if "biomass" in r.id.lower()) # Cétecte la réaction de biomass
    WT = base.optimize().objective_value # Calcul la croissance de référence
    base.reactions.EX_cit_e.lower_bound = -1000 # Permet exportation de citrate libre

    with base as m: # Cloné pour modifier sans altérer base
        configure_model(m, c_exch, ph_lb, rxn_id, buf_lb, temp_fact, ko, bio_rxn, WT, frac)
        cit = optimize_citrate(m, bio_rxn)
        if cit is None:
            return None
        cit_fba, cit_pfb, gr_cit = cit

        growth_max = optimize_growth(m, bio_rxn)
        if growth_max is None:
            return None

        sid_fba, sid_pfb = optimize_siderophore(m)

    return {
        'model': model_name,
        'C_source': c_name,
        'pH': ph_lbl,
'ion': ion,
        'ion_lb': round(buf_lb, 2),
        'température': temp_lbl,
        'growth_%': int(frac * 100),
        'KO': ko or 'none',
        'citrate_FBA': round(cit_fba, 4),
        'citrate_pFBA': round(cit_pfb, 4),
        'growth_under_cit': round(gr_cit, 4),
        'growth_max': round(growth_max, 4),
        'siderophore_FBA': round(sid_fba, 4),
        'siderophore_pFBA': round(sid_pfb, 4),
    }


def save_results(results: list, output: Path):
    """
    Sauvegarde les résultats dans un CSV et affiche un résumé.

    Args:
        results (list): liste de dicts de résultats
        output (Path): chemin vers le CSV de sortie
    """
    df = pd.DataFrame(results)
    df.to_csv(output, index=False)
    print(f"Scénarios simulés : {len(df)}\n")
    print("Top 5 prolifération (growth_max):")
    print(df.nlargest(5, 'growth_max'), "\n")
    print("Top 10 export citrate (citrate_FBA):")
    print(df.nlargest(10, 'citrate_FBA'), "\n")
    print("Top 5 production de sidérophore (FBA):")
    print(df.nlargest(5, 'siderophore_FBA'), "\n")


def main():
    """
    Point d'entrée principal :
    - Vérifie/télécharge les modèles
    - Génère le plan d'expériences
    - Exécute les simulations en parallèle
    - Sauvegarde et affiche les résultats
    """
    # Step 1: Assert models présents
    models_loc = Path('models')
    models_loc.mkdir(exist_ok=True)

    if models_loc.is_dir() and not any(models_loc.iterdir()):
        # Si vide, on fetch tous les modèles depuis BIGG
        url = "http://bigg.ucsd.edu/api/v2/models"
<<<<<<< HEAD
        fetch_models_based_on_org(url=url, outdir=str(models_loc))
=======
        fetch_models_based_on_org(url=url, outdir=str(models_loc), organisms=["coli"])
>>>>>>> 7dfe1f1d
    models = {m.stem: m for m in models_loc.iterdir()}

    # Step 2: Prépare le plan d'expériences
    ion_params = flatten_ion_buffers(ION_BUFFERS)
    param_iter = generate_param_grid(models,
                                     CARBON_SOURCES,
                                     PH_LEVELS,
                                     ion_params,
                                     TEMP_LEVELS,
                                     GROWTH_FRACS,
                                     KOS)

    # Step 3: Exécution parallèle des simulations
    n_procs = 10 # Exploration parallèle avec 10 processus

    with Pool(processes=n_procs) as pool:
        results = []

        # Récupère les résultats au fur et à mesure, balance les tache par paquets de 4
        for res in pool.imap_unordered(run_simulation_wrapper, param_iter, chunksize=4):
            if res:
                results.append(res)

    save_results(results, CSV_OUTPUT)


if __name__ == '__main__':
    main()

<|MERGE_RESOLUTION|>--- conflicted
+++ resolved
@@ -1,338 +1,305 @@
-import os
-import cobra    # Pour l'analyse du métabolisme
-from cobra.flux_analysis import pfba
-<<<<<<< HEAD
-=======
-
->>>>>>> 7dfe1f1d
-import pandas as pd
-import numpy as np  # Pour les calculs scientifiques
-import warnings
-from pathlib import Path
-from itertools import product
-from multiprocessing import Pool
-from fetch_gems import fetch_models_based_on_org
-from threadpoolctl import threadpool_limits
-
-warnings.filterwarnings("ignore", category=UserWarning)
-
-# -- Configuration des constantes et paramètres --
-PH_LEVELS = [(-20, "extrême acide"), (-10, "acide pH~5"), (-1, "neutre pH~7"),
-             (0, "basique pH~9"), (5, "très basique")]
-CARBON_SOURCES = {
-    "glucose": "EX_glc__D_e",
-    "acetate": "EX_ac_e",
-    "glycerol": "EX_glyc_e",
-    "succinate": "EX_succ_e",
-    "ethanol": "EX_etoh_e",
-}
-ION_BUFFERS = {
-    "HCO3": ("EX_hco3_e", np.linspace(-20, 0, 9)),
-    "Pi":   ("EX_pi_e",   np.linspace(-20, 0, 9)),
-    "NH4":  ("EX_nh4_e",  np.linspace(-20, 0, 9)),
-    "CO2":  ("EX_co2_e",  np.linspace(-5, 0, 11)),
-    "Fe":   ("EX_fe2_e",  np.linspace(-1000, -1, 10)),
-}
-TEMP_LEVELS = [(0.7, "faible (~30 °C)"), (0.9, "légère (~34 °C)"),
-               (1.0, "standard (~37 °C)"), (1.1, "modérée (~40 °C)"),
-               (1.3, "élevée (~45 °C)")]
-TEMP_SENSITIVE = ["ACONTa", "ACONTb", "ICDHyr", "SUCDi"]
-GROWTH_FRACS = [0.0, 0.05, 0.1, 0.2]
-KOS = [None, "ICDHyr"]
-CSV_OUTPUT = Path('citrate_growth_siderophore_scan.csv')
-
-# -- Fonctions utilitaires --
-def flatten_ion_buffers(buffers: dict) -> list:
-    """
-    Aplatie la structure ION_BUFFERS en une liste de tuples (ion, rxn_id, buf_lb).
-
-    Args:
-        buffers (dict): map ion -> (rxn_id, liste de bornes)
-    Returns:
-        list of tuples: [(ion, reaction_id, buffer_lower_bound), ...]
-    """
-    return [
-        (ion, rxn_id, buf_lb)
-        for ion, (rxn_id, buf_list) in buffers.items()
-        for buf_lb in buf_list
-    ]
-
-
-def generate_param_grid(models: dict, carb_sources: dict, ph_levels: list,
-                        ion_params: list, temp_levels: list,
-                        growth_fracs: list, kos: list):
-    """
-    Génère un itérateur cartésien de toutes les combinaisons de paramètres.
-
-    Args:
-        models (dict): map model_name -> Path du modèle JSON
-        carb_sources (dict): map nom_source -> id de réaction
-        ph_levels (list): liste de tuples (pH_lb, étiquette)
- ion_params (list): liste de tuples (ion, reaction_id, buffer_lb)
-        temp_levels (list): liste de tuples (facteur_temp, étiquette)
-        growth_fracs (list): fractions de croissance minimale
-        kos (list): knock-outs possibles ou None
-    Returns:
-        Iterator: itertools.product générant un tuple complet par combinaison
-    """
-    return product(
-        models.items(),
-        carb_sources.items(),
-        ph_levels,
-        ion_params,
-        temp_levels,
-        growth_fracs,
-        kos
-    )
-
-
-def configure_model(m, c_exch, ph_lb, rxn_id, buf_lb,
-                    temp_fact, ko, bio_rxn, WT, frac):
-    """
-    Applique les contraintes expérimentales sur le modèle COBRApy cloné.
-
-    Args:
-        m: modèle COBRApy (contexte `with base as m`)
-        c_exch (str): id de la réaction de carbone à activer
-        ph_lb (float): borne inférieure pour la réaction EX_h_e
-        rxn_id (str): id de la réaction tampon ionique
-        buf_lb (float): borne inférieure pour la réaction tampon
-        temp_fact (float): facteur multiplicatif appliqué aux réactions sensibles
-        ko (str|None): id de réaction à KO, ou None
-        bio_rxn (str): id de la réaction de biomass
-        WT (float): flux de biomass en condition WT
-    """
-    # Désactive toutes les sources de carbone
-    for exch in CARBON_SOURCES.values():
-        if exch in m.reactions:
-            m.reactions.get_by_id(exch).lower_bound = 0.0
-    # Active la source sélectionnée
-    if c_exch in m.reactions:
-        m.reactions.get_by_id(c_exch).lower_bound = -10.0
-    # pH
-    if "EX_h_e" in m.reactions:
-        m.reactions.EX_h_e.lower_bound = ph_lb
-    # tampon ionique
-    if rxn_id in m.reactions:
-        m.reactions.get_by_id(rxn_id).lower_bound = buf_lb
-    # température
-    for rid in TEMP_SENSITIVE:
-        if rid in m.reactions:
-            rx = m.reactions.get_by_id(rid)
-            ub0 = rx.upper_bound if abs(rx.upper_bound) < 1e5 else 1000
-            rx.upper_bound = ub0 * temp_fact
-    # knock-out
-    if ko and ko in m.reactions:
-        m.reactions.get_by_id(ko).knock_out()
- # croissance minimale (si besoin)
-    if WT and bio_rxn:
-        cons = m.solver.interface.Constraint(
-            m.reactions.get_by_id(bio_rxn).flux_expression,
-            lb=0, ub=1e6, name="min_growth"
-        )
-        m.add_cons_vars(cons)
-
-<<<<<<< HEAD
-def optimize_growth(m, bio_rxn) -> float:
-    """
-    Optimise la croissance maximale (biomass objective).
-    """
-    m.objective = bio_rxn
-    sol = m.optimize()
-    if sol.status != "optimal":
-        return None
-    return sol.objective_value
-=======
-
-def optimize_citrate(m, bio_rxn) -> tuple:
-    m.objective = "EX_cit_e"
-    if "EX_cit_e" not in m.reactions:
-        return None
-    sol = m.optimize()
-    if sol.status != "optimal":
-        return None
-    pfba_fluxes = pfba(m)
-    return sol.fluxes["EX_cit_e"], pfba_fluxes["EX_cit_e"], sol.fluxes[bio_rxn]
-
->>>>>>> 7dfe1f1d
-
-def optimize_citrate(m, bio_rxn) -> tuple:
-    """
-    Optimise l'export de citrate et renvoie ses flux.
-
-    Args:
-        m: modèle COBRApy
-        bio_rxn: id de la réaction de biomass
-    Returns:
-        (flux_FBA, flux_pFBA, flux_biomass_durant_export) ou None
-    """
-    m.objective = "EX_cit_e"
-    sol = m.optimize()
-    if sol.status != "optimal":
-        return None
-    pfba_fluxes = pfba(m)
-    return sol.fluxes["EX_cit_e"], pfba_fluxes["EX_cit_e"], sol.fluxes[bio_rxn]
-
-
-def optimize_siderophore(m) -> tuple:
-    """
-    Optimise l'export du sidérophore et renvoie ses flux.
-
-    Args:
-        m: modèle COBRApy
-    Returns:
-        (flux_FBA, flux_pFBA) ou (nan, nan) si la réaction n'existe pas ou que l'optimisation échoue
-    """
-    sider_id = "EX_feenter_e"
-    if sider_id not in m.reactions:
-<<<<<<< HEAD
-        return np.nan, np.nan
-
-    m.objective = sider_id
-    sol = m.optimize()
-    if sol.status != "optimal":
-        return np.nan, np.nan
-
-    pfba_fluxes = pfba(m)
-    return sol.fluxes[sider_id], pfba_fluxes[sider_id]
-=======
-        return np.nan, np.nan  # pas présente dans ce modèle
-
-    m.objective = sider_id
-    sol = m.optimize()
-    if sol.status == "optimal":
-        pfba_fluxes = pfba(m)
-        return sol.fluxes[sider_id], pfba_fluxes[sider_id]
-    return np.nan, np.nan
->>>>>>> 7dfe1f1d
-
-
-def run_simulation_wrapper(params):
-    """
-    Chaque worker du pool limite les threads internes à 1 pour éviter la
-    sur-concurrence CPU quand on utilise le multiprocessing et les biblio multi-threadées
-
-    Args:
-        params: le paramètre
-    """
-    # Chaque worker n'utilise qu'un thread pour BLAS/OpenMP internes
-    with threadpool_limits(limits=1):
-        return run_simulation(params)
-
-
-def run_simulation(params) -> dict:
-    """
-    Exécute une simulation complète pour un jeu de paramètres.
-
-    Args:
-        params: tuple fourni par generate_param_grid
-    Returns:
-        dict des résultats ou None si échec d'une étape
-    """
-    (model_name, path), (c_name, c_exch), (ph_lb, ph_lbl), \
-        (ion, rxn_id, buf_lb), (temp_fact, temp_lbl), frac, ko = params
-
-    base = cobra.io.load_json_model(path) # Charge le modèle GEM à partir de json
-    bio_rxn = next(r.id for r in base.reactions if "biomass" in r.id.lower()) # Cétecte la réaction de biomass
-    WT = base.optimize().objective_value # Calcul la croissance de référence
-    base.reactions.EX_cit_e.lower_bound = -1000 # Permet exportation de citrate libre
-
-    with base as m: # Cloné pour modifier sans altérer base
-        configure_model(m, c_exch, ph_lb, rxn_id, buf_lb, temp_fact, ko, bio_rxn, WT, frac)
-        cit = optimize_citrate(m, bio_rxn)
-        if cit is None:
-            return None
-        cit_fba, cit_pfb, gr_cit = cit
-
-        growth_max = optimize_growth(m, bio_rxn)
-        if growth_max is None:
-            return None
-
-        sid_fba, sid_pfb = optimize_siderophore(m)
-
-    return {
-        'model': model_name,
-        'C_source': c_name,
-        'pH': ph_lbl,
-'ion': ion,
-        'ion_lb': round(buf_lb, 2),
-        'température': temp_lbl,
-        'growth_%': int(frac * 100),
-        'KO': ko or 'none',
-        'citrate_FBA': round(cit_fba, 4),
-        'citrate_pFBA': round(cit_pfb, 4),
-        'growth_under_cit': round(gr_cit, 4),
-        'growth_max': round(growth_max, 4),
-        'siderophore_FBA': round(sid_fba, 4),
-        'siderophore_pFBA': round(sid_pfb, 4),
-    }
-
-
-def save_results(results: list, output: Path):
-    """
-    Sauvegarde les résultats dans un CSV et affiche un résumé.
-
-    Args:
-        results (list): liste de dicts de résultats
-        output (Path): chemin vers le CSV de sortie
-    """
-    df = pd.DataFrame(results)
-    df.to_csv(output, index=False)
-    print(f"Scénarios simulés : {len(df)}\n")
-    print("Top 5 prolifération (growth_max):")
-    print(df.nlargest(5, 'growth_max'), "\n")
-    print("Top 10 export citrate (citrate_FBA):")
-    print(df.nlargest(10, 'citrate_FBA'), "\n")
-    print("Top 5 production de sidérophore (FBA):")
-    print(df.nlargest(5, 'siderophore_FBA'), "\n")
-
-
-def main():
-    """
-    Point d'entrée principal :
-    - Vérifie/télécharge les modèles
-    - Génère le plan d'expériences
-    - Exécute les simulations en parallèle
-    - Sauvegarde et affiche les résultats
-    """
-    # Step 1: Assert models présents
-    models_loc = Path('models')
-    models_loc.mkdir(exist_ok=True)
-
-    if models_loc.is_dir() and not any(models_loc.iterdir()):
-        # Si vide, on fetch tous les modèles depuis BIGG
-        url = "http://bigg.ucsd.edu/api/v2/models"
-<<<<<<< HEAD
-        fetch_models_based_on_org(url=url, outdir=str(models_loc))
-=======
-        fetch_models_based_on_org(url=url, outdir=str(models_loc), organisms=["coli"])
->>>>>>> 7dfe1f1d
-    models = {m.stem: m for m in models_loc.iterdir()}
-
-    # Step 2: Prépare le plan d'expériences
-    ion_params = flatten_ion_buffers(ION_BUFFERS)
-    param_iter = generate_param_grid(models,
-                                     CARBON_SOURCES,
-                                     PH_LEVELS,
-                                     ion_params,
-                                     TEMP_LEVELS,
-                                     GROWTH_FRACS,
-                                     KOS)
-
-    # Step 3: Exécution parallèle des simulations
-    n_procs = 10 # Exploration parallèle avec 10 processus
-
-    with Pool(processes=n_procs) as pool:
-        results = []
-
-        # Récupère les résultats au fur et à mesure, balance les tache par paquets de 4
-        for res in pool.imap_unordered(run_simulation_wrapper, param_iter, chunksize=4):
-            if res:
-                results.append(res)
-
-    save_results(results, CSV_OUTPUT)
-
-
-if __name__ == '__main__':
-    main()
-
+import os
+import cobra    # Pour l'analyse du métabolisme
+from cobra.flux_analysis import pfba
+
+import pandas as pd
+import numpy as np  # Pour les calculs scientifiques
+import warnings
+from pathlib import Path
+from itertools import product
+from multiprocessing import Pool
+from fetch_gems import fetch_models_based_on_org
+from threadpoolctl import threadpool_limits
+
+warnings.filterwarnings("ignore", category=UserWarning)
+
+# -- Configuration des constantes et paramètres --
+PH_LEVELS = [(-20, "extrême acide"), (-10, "acide pH~5"), (-1, "neutre pH~7"),
+             (0, "basique pH~9"), (5, "très basique")]
+CARBON_SOURCES = {
+    "glucose": "EX_glc__D_e",
+    "acetate": "EX_ac_e",
+    "glycerol": "EX_glyc_e",
+    "succinate": "EX_succ_e",
+    "ethanol": "EX_etoh_e",
+}
+ION_BUFFERS = {
+    "HCO3": ("EX_hco3_e", np.linspace(-20, 0, 9)),
+    "Pi":   ("EX_pi_e",   np.linspace(-20, 0, 9)),
+    "NH4":  ("EX_nh4_e",  np.linspace(-20, 0, 9)),
+    "CO2":  ("EX_co2_e",  np.linspace(-5, 0, 11)),
+    "Fe":   ("EX_fe2_e",  np.linspace(-1000, -1, 10)),
+}
+TEMP_LEVELS = [(0.7, "faible (~30 °C)"), (0.9, "légère (~34 °C)"),
+               (1.0, "standard (~37 °C)"), (1.1, "modérée (~40 °C)"),
+               (1.3, "élevée (~45 °C)")]
+TEMP_SENSITIVE = ["ACONTa", "ACONTb", "ICDHyr", "SUCDi"]
+GROWTH_FRACS = [0.0, 0.05, 0.1, 0.2]
+KOS = [None, "ICDHyr"]
+CSV_OUTPUT = Path('citrate_growth_siderophore_scan.csv')
+
+# -- Fonctions utilitaires --
+def flatten_ion_buffers(buffers: dict) -> list:
+    """
+    Aplatie la structure ION_BUFFERS en une liste de tuples (ion, rxn_id, buf_lb).
+
+    Args:
+        buffers (dict): map ion -> (rxn_id, liste de bornes)
+    Returns:
+        list of tuples: [(ion, reaction_id, buffer_lower_bound), ...]
+    """
+    return [
+        (ion, rxn_id, buf_lb)
+        for ion, (rxn_id, buf_list) in buffers.items()
+        for buf_lb in buf_list
+    ]
+
+
+def generate_param_grid(models: dict, carb_sources: dict, ph_levels: list,
+                        ion_params: list, temp_levels: list,
+                        growth_fracs: list, kos: list):
+    """
+    Génère un itérateur cartésien de toutes les combinaisons de paramètres.
+
+    Args:
+        models (dict): map model_name -> Path du modèle JSON
+        carb_sources (dict): map nom_source -> id de réaction
+        ph_levels (list): liste de tuples (pH_lb, étiquette)
+ ion_params (list): liste de tuples (ion, reaction_id, buffer_lb)
+        temp_levels (list): liste de tuples (facteur_temp, étiquette)
+        growth_fracs (list): fractions de croissance minimale
+        kos (list): knock-outs possibles ou None
+    Returns:
+        Iterator: itertools.product générant un tuple complet par combinaison
+    """
+    return product(
+        models.items(),
+        carb_sources.items(),
+        ph_levels,
+        ion_params,
+        temp_levels,
+        growth_fracs,
+        kos
+    )
+
+
+def configure_model(m, c_exch, ph_lb, rxn_id, buf_lb,
+                    temp_fact, ko, bio_rxn, WT, frac):
+    """
+    Applique les contraintes expérimentales sur le modèle COBRApy cloné.
+
+    Args:
+        m: modèle COBRApy (contexte `with base as m`)
+        c_exch (str): id de la réaction de carbone à activer
+        ph_lb (float): borne inférieure pour la réaction EX_h_e
+        rxn_id (str): id de la réaction tampon ionique
+        buf_lb (float): borne inférieure pour la réaction tampon
+        temp_fact (float): facteur multiplicatif appliqué aux réactions sensibles
+        ko (str|None): id de réaction à KO, ou None
+        bio_rxn (str): id de la réaction de biomass
+        WT (float): flux de biomass en condition WT
+    """
+    # Désactive toutes les sources de carbone
+    for exch in CARBON_SOURCES.values():
+        if exch in m.reactions:
+            m.reactions.get_by_id(exch).lower_bound = 0.0
+    # Active la source sélectionnée
+    if c_exch in m.reactions:
+        m.reactions.get_by_id(c_exch).lower_bound = -10.0
+    # pH
+    if "EX_h_e" in m.reactions:
+        m.reactions.EX_h_e.lower_bound = ph_lb
+    # tampon ionique
+    if rxn_id in m.reactions:
+        m.reactions.get_by_id(rxn_id).lower_bound = buf_lb
+    # température
+    for rid in TEMP_SENSITIVE:
+        if rid in m.reactions:
+            rx = m.reactions.get_by_id(rid)
+            ub0 = rx.upper_bound if abs(rx.upper_bound) < 1e5 else 1000
+            rx.upper_bound = ub0 * temp_fact
+    # knock-out
+    if ko and ko in m.reactions:
+        m.reactions.get_by_id(ko).knock_out()
+ # croissance minimale (si besoin)
+    if WT and bio_rxn:
+        cons = m.solver.interface.Constraint(
+            m.reactions.get_by_id(bio_rxn).flux_expression,
+            lb=0, ub=1e6, name="min_growth"
+        )
+        m.add_cons_vars(cons)
+
+
+def optimize_citrate(m, bio_rxn) -> tuple:
+    m.objective = "EX_cit_e"
+    if "EX_cit_e" not in m.reactions:
+        return None
+    sol = m.optimize()
+    if sol.status != "optimal":
+        return None
+    pfba_fluxes = pfba(m)
+    return sol.fluxes["EX_cit_e"], pfba_fluxes["EX_cit_e"], sol.fluxes[bio_rxn]
+
+
+def optimize_growth(m, bio_rxn) -> float:
+    """
+    Optimise la croissance maximale (biomass objective).
+
+    Args:
+        m: modèle COBRApy
+        bio_rxn: id de la réaction de biomass
+    Returns:
+        growth_max (float) ou None
+    """
+    m.objective = bio_rxn
+    sol = m.optimize()
+    if sol.status != "optimal":
+        return None
+    return sol.objective_value
+
+
+def optimize_siderophore(m) -> tuple:
+    """
+    Optimise l'export du sidérophore et renvoie ses flux.
+
+    Args:
+        m: modèle COBRApy
+    Returns:
+        (flux_FBA, flux_pFBA) ou (nan, nan) si la réaction n'existe pas ou que l'optimisation échoue
+    """
+    sider_id = "EX_feenter_e"
+    if sider_id not in m.reactions:
+        return np.nan, np.nan  # pas présente dans ce modèle
+
+    m.objective = sider_id
+    sol = m.optimize()
+    if sol.status == "optimal":
+        pfba_fluxes = pfba(m)
+        return sol.fluxes[sider_id], pfba_fluxes[sider_id]
+    return np.nan, np.nan
+
+
+def run_simulation_wrapper(params):
+    """
+    Chaque worker du pool limite les threads internes à 1 pour éviter la
+    sur-concurrence CPU quand on utilise le multiprocessing et les biblio multi-threadées
+
+    Args:
+        params: le paramètre
+    """
+    # Chaque worker n'utilise qu'un thread pour BLAS/OpenMP internes
+    with threadpool_limits(limits=1):
+        return run_simulation(params)
+
+
+def run_simulation(params) -> dict:
+    """
+    Exécute une simulation complète pour un jeu de paramètres.
+
+    Args:
+        params: tuple fourni par generate_param_grid
+    Returns:
+        dict des résultats ou None si échec d'une étape
+    """
+    (model_name, path), (c_name, c_exch), (ph_lb, ph_lbl), \
+        (ion, rxn_id, buf_lb), (temp_fact, temp_lbl), frac, ko = params
+
+    base = cobra.io.load_json_model(path) # Charge le modèle GEM à partir de json
+    bio_rxn = next(r.id for r in base.reactions if "biomass" in r.id.lower()) # Cétecte la réaction de biomass
+    WT = base.optimize().objective_value # Calcul la croissance de référence
+    base.reactions.EX_cit_e.lower_bound = -1000 # Permet exportation de citrate libre
+
+    with base as m: # Cloné pour modifier sans altérer base
+        configure_model(m, c_exch, ph_lb, rxn_id, buf_lb, temp_fact, ko, bio_rxn, WT, frac)
+        cit = optimize_citrate(m, bio_rxn)
+        if cit is None:
+            return None
+        cit_fba, cit_pfb, gr_cit = cit
+
+        growth_max = optimize_growth(m, bio_rxn)
+        if growth_max is None:
+            return None
+
+        sid_fba, sid_pfb = optimize_siderophore(m)
+
+    return {
+        'model': model_name,
+        'C_source': c_name,
+        'pH': ph_lbl,
+'ion': ion,
+        'ion_lb': round(buf_lb, 2),
+        'température': temp_lbl,
+        'growth_%': int(frac * 100),
+        'KO': ko or 'none',
+        'citrate_FBA': round(cit_fba, 4),
+        'citrate_pFBA': round(cit_pfb, 4),
+        'growth_under_cit': round(gr_cit, 4),
+        'growth_max': round(growth_max, 4),
+        'siderophore_FBA': round(sid_fba, 4),
+        'siderophore_pFBA': round(sid_pfb, 4),
+    }
+
+
+def save_results(results: list, output: Path):
+    """
+    Sauvegarde les résultats dans un CSV et affiche un résumé.
+
+    Args:
+        results (list): liste de dicts de résultats
+        output (Path): chemin vers le CSV de sortie
+    """
+    df = pd.DataFrame(results)
+    df.to_csv(output, index=False)
+    print(f"Scénarios simulés : {len(df)}\n")
+    print("Top 5 prolifération (growth_max):")
+    print(df.nlargest(5, 'growth_max'), "\n")
+    print("Top 10 export citrate (citrate_FBA):")
+    print(df.nlargest(10, 'citrate_FBA'), "\n")
+    print("Top 5 production de sidérophore (FBA):")
+    print(df.nlargest(5, 'siderophore_FBA'), "\n")
+
+
+def main():
+    """
+    Point d'entrée principal :
+    - Vérifie/télécharge les modèles
+    - Génère le plan d'expériences
+    - Exécute les simulations en parallèle
+    - Sauvegarde et affiche les résultats
+    """
+    # Step 1: Assert models présents
+    models_loc = Path('models')
+    models_loc.mkdir(exist_ok=True)
+
+    if models_loc.is_dir() and not any(models_loc.iterdir()):
+        # Si vide, on fetch tous les modèles depuis BIGG
+        url = "http://bigg.ucsd.edu/api/v2/models"
+        fetch_models_based_on_org(url=url, outdir=str(models_loc), organisms=["coli"])
+    models = {m.stem: m for m in models_loc.iterdir()}
+
+    # Step 2: Prépare le plan d'expériences
+    ion_params = flatten_ion_buffers(ION_BUFFERS)
+    param_iter = generate_param_grid(models,
+                                     CARBON_SOURCES,
+                                     PH_LEVELS,
+                                     ion_params,
+                                     TEMP_LEVELS,
+                                     GROWTH_FRACS,
+                                     KOS)
+
+    # Step 3: Exécution parallèle des simulations
+    n_procs = 10 # Exploration parallèle avec 10 processus
+
+    with Pool(processes=n_procs) as pool:
+        results = []
+
+        # Récupère les résultats au fur et à mesure, balance les tache par paquets de 4
+        for res in pool.imap_unordered(run_simulation_wrapper, param_iter, chunksize=4):
+            if res:
+                results.append(res)
+
+    save_results(results, CSV_OUTPUT)
+
+
+if __name__ == '__main__':
+    main()